--- conflicted
+++ resolved
@@ -109,11 +109,13 @@
     common_keys = list(set(weights[0].keys()).intersection(*(set(weight.keys()) for weight in weights[1:])))
     total_keys = len(common_keys)
 
+
     for i in range(0, total_keys, batch_size):
         batch_keys = common_keys[i:i+batch_size]
         print(f"Processing batch {i//batch_size + 1}/{(total_keys+batch_size-1)//batch_size}, keys {i}-{min(i+batch_size-1, total_keys-1)}", flush = True)
         
         for param_name in batch_keys:
+
             # Get the corresponding bias name
             bias_name = '.'.join(param_name.split('.')[:-1]) + ".bias"
             
@@ -122,34 +124,35 @@
             if bias_name not in bias_names:
                 continue
             
-            params = []
-            for weight in weights: # load all weights for this batch
-                params.append(weight[param_name].to(device, non_blocking=True))
-
-            # Move to GPU with non-blocking transfer
-            params_bias = []
-            for i, bias in enumerate(biases):  # load all biases
-                params_bias.append(bias[bias_name].to(device, non_blocking=True))
-                # biases[i][bias_name] = biases[i][bias_name].to(device, non_blocking=True)
 
             # Handle convolutional linear weights (1x1 convs stored as linear)
-            shape_flag = len(params[0].shape) > 2
-
-
-            original_shape = params[0].shape
+            shape_flag = len(weights[0][param_name].shape) > 2
+            original_shape = weights[0][param_name].shape
+
+            print("original shape", original_shape)
             
-            if shape_flag:
-                for ipar in range(len(params)):
-                    params[ipar] = params[ipar][:, :, 0, 0]
-
-
             # Use non_blocking transfers and stream management for better GPU utilization
             with torch.cuda.stream(torch.cuda.Stream()):
+
+                params = []
+                for weight in weights: # load all weights for this batch
+                    params.append(weight[param_name].to(device, non_blocking=True))
+
+                # Move to GPU with non-blocking transfer
+                params_bias = []
+                for i, bias in enumerate(biases):  # load all biases
+                    params_bias.append(bias[bias_name].to(device, non_blocking=True))
+                    # biases[i][bias_name] = biases[i][bias_name].to(device, non_blocking=True)
+
+                if shape_flag:
+                    for ipar in range(len(params)):
+                        params[ipar] = params[ipar][:, :, 0, 0]
+
                 
                 print(f"Merging {param_name}. Shape: {params[0].shape}.", flush = True)
                 
                 # Use chunking for extremely large parameters
-                if params[0].numel() > 10_000_000:  # Approximately 400MB for float32
+                if params[0].numel() > 10_000_000:  # Approximately 200MB for float32
                     print(f"Large parameter detected ({params[0].numel()} elements). Processing in chunks...", flush = True)
                     chunks = 2  # Split into 4 chunks
 
@@ -187,9 +190,11 @@
                     new_param = torch.cat(new_param_chunks, dim=0)
                     new_bias = torch.cat(new_bias_chunks, dim=0)
                     del new_param_chunks, new_bias_chunks
+
                 else:
                     # For normal sized parpameters, process all at once
                     new_param, new_bias = combine_linear_layers(params, params_bias, nsamples, device, thresh = thresh)
+
                 
                 # Restore original shape if necessary
                 if shape_flag:
@@ -216,9 +221,10 @@
     """Save the merged weights to a model."""
     print(f"Loading base model to update with merged weights: {model_path}", flush = True)
 
+    base_net = "/projects/dynamics/diffusion-tmp/finetunes/base"
 
     new_unet = UNet2DConditionModel.from_pretrained(
-        "/w/383/murdock/models/unets/zipit/blank",
+        base_net,
         torch_dtype=torch.float16 
     ).to("cpu")  # Start on CPU to save memory
     
@@ -247,37 +253,28 @@
     # Configuration
     nsamples = 100
     batch_size = 10
-    thresh = 0.0
-
-    # shards = ["animals", "body-parts", "clothes", "food", "electronics"]
-    shards = ["animals"]
-    unet_names = [f"/w/383/murdock/models/unets/finetunes/{shard}/epoch-2" for shard in shards]
+    thresh = 0.7
+
+    shards = ["animals", "body-parts", "clothes", "food", "electronics", "text", "vehicles"]
+    # shards = ["animals", "body-parts", "clothes"]
+    # shards = ["animals", "body-parts"]
+    # shards = ["animals"]
+
+    model_path = "/projects/dynamics/diffusion-tmp/finetunes"
+
+    unet_names = [f"{model_path}/{shard}/epoch-2" for shard in shards]
     unet_names = ["CompVis/stable-diffusion-v1-4"] + unet_names
 
-    name_save = "_".join(shards)
-
-
-    new_unet_name = f"/w/383/murdock/models/unets/zipit/{name_save}_thresh{thresh}"
+    print(unet_names)
+
+    name_save = "_".join(sorted(shards))
+    new_unet_name = f"{model_path}/{name_save}_thresh{thresh}"
     
 
     print("\n----- Phase 1: Merging Linear Layers -----", flush = True)
     # Reload models for linear layers
 
     with torch.no_grad():
-<<<<<<< HEAD
-        model1_weights = load_model_weights(unet1_name)
-        model2_weights = load_model_weights(unet2_name)
-
-        # Merge linear layers
-        linear_merged_weights_multiple = merge_linear_layers_multiple(
-            [model1_weights['linear_weights'], model2_weights['linear_weights']],
-            [model1_weights['linear_biases'], model2_weights['linear_biases']],
-            nsamples, 
-            device,
-            batch_size = batch_size,
-            thresh = thresh
-        )
-=======
         models_weights = []
         models_biases = []
         for unet in unet_names:
@@ -297,26 +294,11 @@
 
         # Save linear results
         save_merged_weights(new_unet_name, linear_merged_weights)
->>>>>>> 63f17c1f
 
         # Clean up final resources
         del models_weights, models_biases, linear_merged_weights
         clear_memory(aggressive=True)
     
-
-<<<<<<< HEAD
-        
-        # Save linear results
-        save_merged_weights(new_unet_name, linear_merged_weights)
-
-        # Clean up final resources
-        del model1_weights, model2_weights, linear_merged_weights
-        clear_memory(aggressive=True)
-    
-=======
-
->>>>>>> 63f17c1f
-
 
     # Process models in phases to reduce memory footprint
     print("\n----- Phase 2: Merging Convolutional Layers -----", flush = True)
